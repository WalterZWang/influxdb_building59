--- conflicted
+++ resolved
@@ -1,7 +1,3 @@
-<<<<<<< HEAD
-*.csv
-
-=======
 # error message
 *.err
 
@@ -12,7 +8,6 @@
 *.csv
 
 
->>>>>>> 1459cb27
 # Byte-compiled / optimized / DLL files
 __pycache__/
 *.py[cod]
